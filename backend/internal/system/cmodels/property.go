/*
 * Copyright (c) 2025, WSO2 LLC. (https://www.wso2.com).
 *
 * WSO2 LLC. licenses this file to you under the Apache License,
 * Version 2.0 (the "License"); you may not use this file except
 * in compliance with the License.
 * You may obtain a copy of the License at
 *
 * http://www.apache.org/licenses/LICENSE-2.0
 *
 * Unless required by applicable law or agreed to in writing,
 * software distributed under the License is distributed on an
 * "AS IS" BASIS, WITHOUT WARRANTIES OR CONDITIONS OF ANY
 * KIND, either express or implied.  See the License for the
 * specific language governing permissions and limitations
 * under the License.
 */

// Package cmodels provides common data models used across Thunder modules.
package cmodels

import (
	"encoding/json"
	"fmt"

	"github.com/asgardeo/thunder/internal/system/crypto"
)

// Property represents a generic property with name, value, and isSecret fields.
type Property struct {
<<<<<<< HEAD
	name        string `yaml:"name"`
	value       string `yaml:"value"`
	isSecret    bool   `yaml:"is_secret"`
	isEncrypted bool   `yaml:"is_encrypted"`
=======
	name     string
	value    string
	isSecret bool
>>>>>>> fee522ff
}

// PropertyDTO represents a property for API communication.
type PropertyDTO struct {
	Name     string `json:"name"`
	Value    string `json:"value"`
	IsSecret bool   `json:"is_secret"`
}

// NewProperty creates a new Property instance with the given parameters.
// If isSecret is true, the value will be automatically encrypted.
func NewProperty(name, value string, isSecret bool) (*Property, error) {
	property := &Property{
		name:     name,
		value:    value,
		isSecret: isSecret,
	}

	if isSecret && value != "" {
		if err := property.Encrypt(); err != nil {
			return nil, fmt.Errorf("failed to encrypt property %s: %w", name, err)
		}
	}

	return property, nil
}

// GetName returns the name of the property
func (p *Property) GetName() string {
	return p.name
}

// IsSecret returns whether the property is a secret
func (p *Property) IsSecret() bool {
	return p.isSecret
}

// GetValue returns the decrypted value if it's a secret, otherwise returns the plain value
func (p *Property) GetValue() (string, error) {
	if !p.IsSecret() {
		return p.value, nil
	}

	cryptoService := crypto.GetCryptoService()
	decryptedValue, err := cryptoService.DecryptString(p.value)
	if err != nil {
		return "", fmt.Errorf("failed to decrypt secret property %s: %w", p.GetName(), err)
	}

	return decryptedValue, nil
}

// Encrypt encrypts the value if it's a secret property
func (p *Property) Encrypt() error {
	if !p.IsSecret() || p.value == "" {
		return nil
	}

	cryptoService := crypto.GetCryptoService()
	encryptedValue, err := cryptoService.EncryptString(p.value)
	if err != nil {
		return fmt.Errorf("failed to encrypt secret property %s: %w", p.GetName(), err)
	}

	p.value = encryptedValue
	return nil
}

// SerializePropertiesToJSONArray serializes an array of properties to a JSON array string
func SerializePropertiesToJSONArray(properties []Property) (string, error) {
	if len(properties) == 0 {
		return "", nil
	}

	propertyDTOs := make([]PropertyDTO, 0, len(properties))
	for _, property := range properties {
		propertyDTO := PropertyDTO{
			Name:     property.GetName(),
			Value:    property.value,
			IsSecret: property.IsSecret(),
		}
		propertyDTOs = append(propertyDTOs, propertyDTO)
	}

	jsonBytes, err := json.Marshal(propertyDTOs)
	if err != nil {
		return "", fmt.Errorf("failed to serialize properties to JSON: %w", err)
	}

	return string(jsonBytes), nil
}

// DeserializePropertiesFromJSON deserializes an array of properties from JSON string
func DeserializePropertiesFromJSON(propertiesJSON string) ([]Property, error) {
	if propertiesJSON == "" {
		return []Property{}, nil
	}

	var propertyDTOs []PropertyDTO
	if err := json.Unmarshal([]byte(propertiesJSON), &propertyDTOs); err != nil {
		return nil, fmt.Errorf("failed to unmarshal properties JSON: %w", err)
	}

	properties := make([]Property, 0, len(propertyDTOs))
	for _, propertyDTO := range propertyDTOs {
		property := Property{
			name:     propertyDTO.Name,
			value:    propertyDTO.Value,
			isSecret: propertyDTO.IsSecret,
		}
		properties = append(properties, property)
	}

	return properties, nil
}

// ToProperty converts PropertyDTO to Property.
func (dto *PropertyDTO) ToProperty() (*Property, error) {
	return NewProperty(dto.Name, dto.Value, dto.IsSecret)
}

// ToPropertyDTO converts Property to PropertyDTO.
func (p *Property) ToPropertyDTO() (*PropertyDTO, error) {
	value, err := p.GetValue()
	if err != nil {
		return nil, fmt.Errorf("failed to get value for property %s: %w", p.GetName(), err)
	}

	return &PropertyDTO{
		Name:     p.GetName(),
		Value:    value,
		IsSecret: p.IsSecret(),
	}, nil
}<|MERGE_RESOLUTION|>--- conflicted
+++ resolved
@@ -28,16 +28,9 @@
 
 // Property represents a generic property with name, value, and isSecret fields.
 type Property struct {
-<<<<<<< HEAD
-	name        string `yaml:"name"`
-	value       string `yaml:"value"`
-	isSecret    bool   `yaml:"is_secret"`
-	isEncrypted bool   `yaml:"is_encrypted"`
-=======
-	name     string
-	value    string
-	isSecret bool
->>>>>>> fee522ff
+	name     string `yaml:"name"`
+	value    string `yaml:"value"`
+	isSecret bool   `yaml:"is_secret"`
 }
 
 // PropertyDTO represents a property for API communication.
