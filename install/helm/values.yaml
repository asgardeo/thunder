# Copyright (c) 2025, WSO2 LLC. (https://www.wso2.com).
#
# WSO2 LLC. licenses this file to you under the Apache License,
# Version 2.0 (the "License"); you may not use this file except
# in compliance with the License.
# You may obtain a copy of the License at
#
# http://www.apache.org/licenses/LICENSE-2.0
#
# Unless required by applicable law or agreed to in writing,
# software distributed under the License is distributed on an
# "AS IS" BASIS, WITHOUT WARRANTIES OR CONDITIONS OF ANY
# KIND, either express or implied. See the License for the
# specific language governing permissions and limitations
# under the License.

deployment:
  replicaCount: 2
  strategy:
    rollingUpdate:
      maxSurge: 1
      maxUnavailable: 0
  securityContext:
    enableRunAsUser: true
    runAsUser: 802
    seccompProfile:
      enabled: false
      type: "RuntimeDefault"
  # Pod termination grace period. K8s API server waits this period after pre stop hook and sending TERM signal
  terminationGracePeriodSeconds: 10
  image:
    # -- Container image registry host name
    registry: "ghcr.io/asgardeo"
    # -- Container image repository name
    repository: "thunder"
    # -- Container image digest
    digest: ""
    # -- Container image tag. Either "tag" or "digest" should be defined
    tag: "0.7.0"
    pullPolicy: "Always"
  startupProbe:
    initialDelaySeconds: 1
    periodSeconds: 2
    failureThreshold: 30
  livenessProbe:
    periodSeconds: 10
  readinessProbe:
    initialDelaySeconds: 1
    periodSeconds: 10
  container:
    port: 8090
  resources:
    limits:
      cpu: 1.5
      memory: 512Mi
    requests:
      cpu: 1
      memory: 256Mi

hpa:
  enabled: true
  maxReplicas: 10
  averageUtilizationCPU: 65
  averageUtilizationMemory: 75

pdb:
  minAvailable: "50%"

nameOverride: ""
fullnameOverride: ""

serviceAccount:
  # The name of the service account to use.
  # If not set and create is true, a name is generated using the fullname template
  name: "thunder-service-account"
  create: true

service:
  port: 8090

ingress:
  className: "nginx"
  commonAnnotations: &commonAnnotations
    kubernetes.io/ingress.class: nginx
    nginx.ingress.kubernetes.io/backend-protocol: "HTTPS"
    nginx.ingress.kubernetes.io/affinity: cookie
    nginx.ingress.kubernetes.io/force-ssl-redirect: "true"
    nginx.ingress.kubernetes.io/proxy-buffer-size: 64k
    nginx.ingress.kubernetes.io/proxy-buffering: "on"
    nginx.ingress.kubernetes.io/session-cookie-conditional-samesite-none: "true"
    nginx.ingress.kubernetes.io/session-cookie-hash: sha1
    nginx.ingress.kubernetes.io/session-cookie-name: paf
    nginx.ingress.kubernetes.io/session-cookie-path: /
    nginx.ingress.kubernetes.io/session-cookie-samesite: None
  customAnnotations: &customAnnotations
    {}
  combinedAnnotations:
    !!merge <<: *commonAnnotations
    !!merge <<: *customAnnotations
  hostname: thunder.local
  paths:
    - path: /
      pathType: Prefix
  tlsSecretsName: "thunder-tls"

# Thunder specific configurations
configuration:
  # Server configuration
  server:
    hostname: "0.0.0.0"
    port: 8090

  # Gate client configuration
  gateClient:
    hostname: "0.0.0.0"
    port: 9090
    scheme: "https"
    loginPath: "/login"
    errorPath: "/error"

  # Security configuration
  security:
    certFile: "repository/resources/security/server.cert"
    keyFile: "repository/resources/security/server.key"

  # Database configuration
  database:
    identity:
<<<<<<< HEAD
      type: "postgres" # postgres or sqlite
      host: "wso2-thunder.postgres.database.azure.com"
      port: 5432
      name: "thunderdb"
      username: "sqladmin"
      password: "sdfds#4J2knc"
      sqlitePath: "repository/database/thunderdb.db"
      options: "_journal_mode=WAL&_busy_timeout=5000"
      sslmode: "require"
    # Runtime database configuration
    runtime:
      type: "postgres" # postgres or sqlite
      host: "wso2-thunder.postgres.database.azure.com"
      port: 5432
      name: "runtimedb"
      username: "sqladmin"
      password: "sdfds#4J2knc"
      sqlitePath: "repository/database/runtimedb.db"
      options: "_journal_mode=WAL&_busy_timeout=5000"
      sslmode: "require"
=======
      type: "sqlite" # postgres or sqlite
      # Below two parameters are only required for sqlite
      sqlitePath: "repository/database/thunderdb.db" # Only required for sqlite
      sqliteOptions: "_journal_mode=WAL&_busy_timeout=5000" # Only required for sqlite
      # Below parameters are only required for Postgres
      name: "thunderdb" 
      host: "localhost" 
      port: "5432" 
      username: "asgthunder>" 
      password: "asgthunder" 
      sslmode: "require" 
    # Runtime database configuration
    runtime:
      type: "sqlite" # postgres or sqlite
      # Below two parameters are only required for sqlite
      sqlitePath: "repository/database/runtimedb.db" # Only required for sqlite
      sqliteOptions: "_journal_mode=WAL&_busy_timeout=5000" # Only required for sqlite
      # Below parameters are only required for Postgres
      name: "runtimedb" 
      host: "localhost" 
      port: "5432" 
      username: "asgthunder>" 
      password: "asgthunder" 
      sslmode: "require" 
>>>>>>> f5124feb

  # Cache configuration
  cache:
    disabled: false
    type: "inmemory"
    size: 1000
    ttl: 3600
    evictionPolicy: "LRU"
    cleanupInterval: 300

  # OAuth configuration
  oauth:
    jwt:
      issuer: "thunder"
      validityPeriod: 3600
    refreshToken:
      renewOnGrant: false
      validityPeriod: 86400

  # Flow configuration
  flow:
    graphDirectory: "repository/resources/graphs/"
    authn:
      defaultFlow: "auth_flow_config_basic"

  # CORS configuration
  cors:
    allowedOrigins:
      - "https://localhost:3000"
      - "https://localhost:9001"
      - "https://localhost:9090"<|MERGE_RESOLUTION|>--- conflicted
+++ resolved
@@ -126,28 +126,6 @@
   # Database configuration
   database:
     identity:
-<<<<<<< HEAD
-      type: "postgres" # postgres or sqlite
-      host: "wso2-thunder.postgres.database.azure.com"
-      port: 5432
-      name: "thunderdb"
-      username: "sqladmin"
-      password: "sdfds#4J2knc"
-      sqlitePath: "repository/database/thunderdb.db"
-      options: "_journal_mode=WAL&_busy_timeout=5000"
-      sslmode: "require"
-    # Runtime database configuration
-    runtime:
-      type: "postgres" # postgres or sqlite
-      host: "wso2-thunder.postgres.database.azure.com"
-      port: 5432
-      name: "runtimedb"
-      username: "sqladmin"
-      password: "sdfds#4J2knc"
-      sqlitePath: "repository/database/runtimedb.db"
-      options: "_journal_mode=WAL&_busy_timeout=5000"
-      sslmode: "require"
-=======
       type: "sqlite" # postgres or sqlite
       # Below two parameters are only required for sqlite
       sqlitePath: "repository/database/thunderdb.db" # Only required for sqlite
@@ -172,7 +150,6 @@
       username: "asgthunder>" 
       password: "asgthunder" 
       sslmode: "require" 
->>>>>>> f5124feb
 
   # Cache configuration
   cache:
